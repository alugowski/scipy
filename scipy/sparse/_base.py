"""Base class for sparse matrices"""

import numpy as np

from ._sputils import (asmatrix, check_reshape_kwargs, check_shape,
                       get_sum_dtype, isdense, isscalarlike,
                       matrix, validateaxis, getdtype)

from ._matrix import spmatrix

__all__ = ['isspmatrix', 'issparse', 'sparray',
           'SparseWarning', 'SparseEfficiencyWarning']


class SparseWarning(Warning):
    pass


class SparseFormatWarning(SparseWarning):
    pass


class SparseEfficiencyWarning(SparseWarning):
    pass


# The formats that we might potentially understand.
_formats = {'csc': [0, "Compressed Sparse Column"],
            'csr': [1, "Compressed Sparse Row"],
            'dok': [2, "Dictionary Of Keys"],
            'lil': [3, "List of Lists"],
            'dod': [4, "Dictionary of Dictionaries"],
            'sss': [5, "Symmetric Sparse Skyline"],
            'coo': [6, "COOrdinate"],
            'lba': [7, "Linpack BAnded"],
            'egd': [8, "Ellpack-itpack Generalized Diagonal"],
            'dia': [9, "DIAgonal"],
            'bsr': [10, "Block Sparse Row"],
            'msr': [11, "Modified compressed Sparse Row"],
            'bsc': [12, "Block Sparse Column"],
            'msc': [13, "Modified compressed Sparse Column"],
            'ssk': [14, "Symmetric SKyline"],
            'nsk': [15, "Nonsymmetric SKyline"],
            'jad': [16, "JAgged Diagonal"],
            'uss': [17, "Unsymmetric Sparse Skyline"],
            'vbr': [18, "Variable Block Row"],
            'und': [19, "Undefined"]
            }


# These univariate ufuncs preserve zeros.
_ufuncs_with_fixed_point_at_zero = frozenset([
        np.sin, np.tan, np.arcsin, np.arctan, np.sinh, np.tanh, np.arcsinh,
        np.arctanh, np.rint, np.sign, np.expm1, np.log1p, np.deg2rad,
        np.rad2deg, np.floor, np.ceil, np.trunc, np.sqrt])


MAXPRINT = 50


class _spbase:
    """ This class provides a base class for all sparse arrays.  It
    cannot be instantiated.  Most of the work is provided by subclasses.
    """

    __array_priority__ = 10.1
    _format = 'und'  # undefined
    _allow_nd = (2,)

    @property
    def ndim(self) -> int:
        return len(self._shape)

    @property
    def _shape_as_2d(self):
        s = self._shape
        return (1, s[-1]) if len(s) == 1 else s

    @property
    def _bsr_container(self):
        from ._bsr import bsr_array
        return bsr_array

    @property
    def _coo_container(self):
        from ._coo import coo_array
        return coo_array

    @property
    def _csc_container(self):
        from ._csc import csc_array
        return csc_array

    @property
    def _csr_container(self):
        from ._csr import csr_array
        return csr_array

    @property
    def _dia_container(self):
        from ._dia import dia_array
        return dia_array

    @property
    def _dok_container(self):
        from ._dok import dok_array
        return dok_array

    @property
    def _lil_container(self):
        from ._lil import lil_array
        return lil_array

    def __init__(self, arg1, *, maxprint=None):
        self._shape = None
        if self.__class__.__name__ == '_spbase':
            raise ValueError("This class is not intended"
                             " to be instantiated directly.")
        if isinstance(self, sparray) and np.isscalar(arg1):
            raise ValueError(
                "scipy sparse array classes do not support instantiation from a scalar"
            )
        self.maxprint = MAXPRINT if maxprint is None else maxprint

    @property
    def shape(self):
        return self._shape

    def reshape(self, *args, **kwargs):
        """reshape(self, shape, order='C', copy=False)

        Gives a new shape to a sparse array/matrix without changing its data.

        Parameters
        ----------
        shape : length-2 tuple of ints
            The new shape should be compatible with the original shape.
        order : {'C', 'F'}, optional
            Read the elements using this index order. 'C' means to read and
            write the elements using C-like index order; e.g., read entire first
            row, then second row, etc. 'F' means to read and write the elements
            using Fortran-like index order; e.g., read entire first column, then
            second column, etc.
        copy : bool, optional
            Indicates whether or not attributes of self should be copied
            whenever possible. The degree to which attributes are copied varies
            depending on the type of sparse array being used.

        Returns
        -------
        reshaped : sparse array/matrix
            A sparse array/matrix with the given `shape`, not necessarily of the same
            format as the current object.

        See Also
        --------
        numpy.reshape : NumPy's implementation of 'reshape' for ndarrays
        """
        # If the shape already matches, don't bother doing an actual reshape
        # Otherwise, the default is to convert to COO and use its reshape
        # Don't restrict ndim on this first call. That happens in constructor
        shape = check_shape(args, self.shape, allow_nd=range(1, 65))
        order, copy = check_reshape_kwargs(kwargs)
        if shape == self.shape:
            if copy:
                return self.copy()
            else:
                return self

        return self.tocoo(copy=copy).reshape(shape, order=order, copy=False)

    def resize(self, shape):
        """Resize the array/matrix in-place to dimensions given by ``shape``

        Any elements that lie within the new shape will remain at the same
        indices, while non-zero elements lying outside the new shape are
        removed.

        Parameters
        ----------
        shape : (int, int)
            number of rows and columns in the new array/matrix

        Notes
        -----
        The semantics are not identical to `numpy.ndarray.resize` or
        `numpy.resize`. Here, the same data will be maintained at each index
        before and after reshape, if that index is within the new bounds. In
        numpy, resizing maintains contiguity of the array, moving elements
        around in the logical array but not within a flattened representation.

        We give no guarantees about whether the underlying data attributes
        (arrays, etc.) will be modified in place or replaced with new objects.
        """
        # As an inplace operation, this requires implementation in each format.
        raise NotImplementedError(
            f'{type(self).__name__}.resize is not implemented')

    def astype(self, dtype, casting='unsafe', copy=True):
        """Cast the array/matrix elements to a specified type.

        Parameters
        ----------
        dtype : string or numpy dtype
            Typecode or data-type to which to cast the data.
        casting : {'no', 'equiv', 'safe', 'same_kind', 'unsafe'}, optional
            Controls what kind of data casting may occur.
            Defaults to 'unsafe' for backwards compatibility.
            'no' means the data types should not be cast at all.
            'equiv' means only byte-order changes are allowed.
            'safe' means only casts which can preserve values are allowed.
            'same_kind' means only safe casts or casts within a kind,
            like float64 to float32, are allowed.
            'unsafe' means any data conversions may be done.
        copy : bool, optional
            If `copy` is `False`, the result might share some memory with this
            array/matrix. If `copy` is `True`, it is guaranteed that the result and
            this array/matrix do not share any memory.
        """

        dtype = getdtype(dtype)
        if self.dtype != dtype:
            return self.tocsr().astype(
                dtype, casting=casting, copy=copy).asformat(self.format)
        elif copy:
            return self.copy()
        else:
            return self

    @classmethod
    def _ascontainer(cls, X, **kwargs):
        if issubclass(cls, sparray):
            return np.asarray(X, **kwargs)
        else:
            return asmatrix(X, **kwargs)

    @classmethod
    def _container(cls, X, **kwargs):
        if issubclass(cls, sparray):
            return np.array(X, **kwargs)
        else:
            return matrix(X, **kwargs)

    def _asfptype(self):
        """Upcast array to a floating point format (if necessary)"""

        fp_types = ['f', 'd', 'F', 'D']

        if self.dtype.char in fp_types:
            return self
        else:
            for fp_type in fp_types:
                if self.dtype <= np.dtype(fp_type):
                    return self.astype(fp_type)

            raise TypeError(
                f'cannot upcast [{self.dtype.name}] to a floating point format'
            )

    def __iter__(self):
        for r in range(self.shape[0]):
            yield self[r]

    def _getmaxprint(self):
        """Maximum number of elements to display when printed."""
        return self.maxprint

    def count_nonzero(self, axis=None):
        """Number of non-zero entries, equivalent to

        np.count_nonzero(a.toarray(), axis=axis)

        Unlike the nnz property, which return the number of stored
        entries (the length of the data attribute), this method counts the
        actual number of non-zero entries in data.

        Duplicate entries are summed before counting.

        Parameters
        ----------
        axis : {-2, -1, 0, 1, None} optional
            Count nonzeros for the whole array, or along a specified axis.

            .. versionadded:: 1.15.0

        Returns
        -------
        numpy array
            A reduced array (no axis `axis`) holding the number of nonzero values
            for each of the indices of the nonaxis dimensions.

        Notes
        -----
        If you want to count nonzero and explicit zero stored values (e.g. nnz)
        along an axis, two fast idioms are provided by `numpy` functions for the
        common CSR, CSC, COO formats.

        For the major axis in CSR (rows) and CSC (cols) use `np.diff`:

            >>> import numpy as np
            >>> import scipy as sp
            >>> A = sp.sparse.csr_array([[4, 5, 0], [7, 0, 0]])
            >>> major_axis_stored_values = np.diff(A.indptr)  # -> np.array([2, 1])

        For the minor axis in CSR (cols) and CSC (rows) use `numpy.bincount` with
        minlength ``A.shape[1]`` for CSR and ``A.shape[0]`` for CSC:

            >>> csr_minor_stored_values = np.bincount(A.indices, minlength=A.shape[1])

        For COO, use the minor axis approach for either `axis`:

            >>> A = A.tocoo()
            >>> coo_axis0_stored_values = np.bincount(A.coords[0], minlength=A.shape[1])
            >>> coo_axis1_stored_values = np.bincount(A.coords[1], minlength=A.shape[0])

        Examples
        --------

            >>> A = sp.sparse.csr_array([[4, 5, 0], [7, 0, 0]])
            >>> A.count_nonzero(axis=0)
            array([2, 1, 0])
        """
        clsname = self.__class__.__name__
        raise NotImplementedError(f"count_nonzero not implemented for {clsname}.")

    def _getnnz(self, axis=None):
        """Number of stored values, including explicit zeros.

        Parameters
        ----------
        axis : {-2, -1, 0, 1, None} optional
            Report stored values for the whole array, or along a specified axis.

        See also
        --------
        count_nonzero : Number of non-zero entries
        """
        clsname = self.__class__.__name__
        raise NotImplementedError(f"getnnz not implemented for {clsname}.")

    @property
    def nnz(self) -> int:
        """Number of stored values, including explicit zeros.

        See also
        --------
        count_nonzero : Number of non-zero entries
        """
        return self._getnnz()

    @property
    def size(self) -> int:
        """Number of stored values.

        See also
        --------
        count_nonzero : Number of non-zero values.
        """
        return self._getnnz()

    @property
    def format(self) -> str:
        """Format string for matrix."""
        return self._format

    @property
    def T(self):
        """Transpose."""
        return self.transpose()

    @property
    def real(self):
        return self._real()

    @property
    def imag(self):
        return self._imag()

    def __repr__(self):
        _, format_name = _formats[self.format]
        sparse_cls = 'array' if isinstance(self, sparray) else 'matrix'
        return (
            f"<{format_name} sparse {sparse_cls} of dtype '{self.dtype}'\n"
            f"\twith {self.nnz} stored elements and shape {self.shape}>"
        )

    def __str__(self):
        maxprint = self._getmaxprint()

        A = self.tocoo()

        # helper function, outputs "(i,j)  v"
        def tostr(coords, data):
            pairs = zip(zip(*(c.tolist() for c in coords)), data)
            return '\n'.join(f'  {idx}\t{val}' for idx, val in pairs)

        out = repr(self)
        if self.nnz == 0:
            return out

        out += '\n  Coords\tValues\n'
        if self.nnz > maxprint:
            half = maxprint // 2
            out += tostr(tuple(c[:half] for c in A.coords), A.data[:half])
            out += "\n  :\t:\n"
            half = maxprint - half
            out += tostr(tuple(c[-half:] for c in A.coords), A.data[-half:])
        else:
            out += tostr(A.coords, A.data)

        return out

    def __bool__(self):  # Simple -- other ideas?
        if self.shape == (1, 1):
            return self.nnz != 0
        else:
            raise ValueError("The truth value of an array with more than one "
                             "element is ambiguous. Use a.any() or a.all().")
    __nonzero__ = __bool__

    # What should len(sparse) return? For consistency with dense matrices,
    # perhaps it should be the number of rows?  But for some uses the number of
    # non-zeros is more important.  For now, raise an exception!
    def __len__(self):
        raise TypeError("sparse array length is ambiguous; use getnnz()"
                        " or shape[0]")

    def asformat(self, format, copy=False):
        """Return this array/matrix in the passed format.

        Parameters
        ----------
        format : {str, None}
            The desired sparse format ("csr", "csc", "lil", "dok", "array", ...)
            or None for no conversion.
        copy : bool, optional
            If True, the result is guaranteed to not share data with self.

        Returns
        -------
        A : This array/matrix in the passed format.
        """
        if format is None or format == self.format:
            if copy:
                return self.copy()
            else:
                return self
        else:
            try:
                convert_method = getattr(self, 'to' + format)
            except AttributeError as e:
                raise ValueError(f'Format {format} is unknown.') from e

            # Forward the copy kwarg, if it's accepted.
            try:
                return convert_method(copy=copy)
            except TypeError:
                return convert_method()

    ###################################################################
    #  NOTE: All arithmetic operations use csr_matrix by default.
    # Therefore a new sparse array format just needs to define a
    # .tocsr() method to provide arithmetic support. Any of these
    # methods can be overridden for efficiency.
    ####################################################################

    def multiply(self, other):
        """Point-wise multiplication by another array/matrix."""
        if isscalarlike(other):
            return self._mul_scalar(other)
        return self.tocsr().multiply(other)

    def maximum(self, other):
        """Element-wise maximum between this and another array/matrix."""
        return self.tocsr().maximum(other)

    def minimum(self, other):
        """Element-wise minimum between this and another array/matrix."""
        return self.tocsr().minimum(other)

    def dot(self, other):
        """Ordinary dot product

        Examples
        --------
        >>> import numpy as np
        >>> from scipy.sparse import csr_array
        >>> A = csr_array([[1, 2, 0], [0, 0, 3], [4, 0, 5]])
        >>> v = np.array([1, 0, -1])
        >>> A.dot(v)
        array([ 1, -3, -1], dtype=int64)

        """
        if np.isscalar(other):
            return self * other
        else:
            return self @ other

    def power(self, n, dtype=None):
        """Element-wise power."""
        return self.tocsr().power(n, dtype=dtype)

    def __eq__(self, other):
        return self.tocsr().__eq__(other)

    def __ne__(self, other):
        return self.tocsr().__ne__(other)

    def __lt__(self, other):
        return self.tocsr().__lt__(other)

    def __gt__(self, other):
        return self.tocsr().__gt__(other)

    def __le__(self, other):
        return self.tocsr().__le__(other)

    def __ge__(self, other):
        return self.tocsr().__ge__(other)

    def __abs__(self):
        return abs(self.tocsr())

    def __round__(self, ndigits=0):
        return round(self.tocsr(), ndigits=ndigits)

    def _add_sparse(self, other):
        return self.tocsr()._add_sparse(other)

    def _add_dense(self, other):
        return self.tocoo()._add_dense(other)

    def _sub_sparse(self, other):
        return self.tocsr()._sub_sparse(other)

    def _sub_dense(self, other):
        return self.todense() - other

    def _rsub_dense(self, other):
        # note: this can't be replaced by other + (-self) for unsigned types
        return other - self.todense()

    def __add__(self, other):  # self + other
        if isscalarlike(other):
            if other == 0:
                return self.copy()
            # Now we would add this scalar to every element.
            raise NotImplementedError('adding a nonzero scalar to a '
                                      'sparse array is not supported')
        elif issparse(other):
            if other.shape != self.shape:
                raise ValueError("inconsistent shapes")
            return self._add_sparse(other)
        elif isdense(other):
            other = np.broadcast_to(other, self.shape)
            return self._add_dense(other)
        else:
            return NotImplemented

    def __radd__(self,other):  # other + self
        return self.__add__(other)

    def __sub__(self, other):  # self - other
        if isscalarlike(other):
            if other == 0:
                return self.copy()
            raise NotImplementedError('subtracting a nonzero scalar from a '
                                      'sparse array is not supported')
        elif issparse(other):
            if other.shape != self.shape:
                raise ValueError("inconsistent shapes")
            return self._sub_sparse(other)
        elif isdense(other):
            other = np.broadcast_to(other, self.shape)
            return self._sub_dense(other)
        else:
            return NotImplemented

    def __rsub__(self,other):  # other - self
        if isscalarlike(other):
            if other == 0:
                return -self.copy()
            raise NotImplementedError('subtracting a sparse array from a '
                                      'nonzero scalar is not supported')
        elif isdense(other):
            other = np.broadcast_to(other, self.shape)
            return self._rsub_dense(other)
        else:
            return NotImplemented

    def _matmul_dispatch(self, other):
        """np.array-like matmul & `np.matrix`-like mul, i.e. `dot` or `NotImplemented`

        interpret other and call one of the following
        self._mul_scalar()
        self._matmul_vector()
        self._matmul_multivector()
        self._matmul_sparse()
        """
        # This method has to be different from `__matmul__` because it is also
        # called by sparse matrix classes.

        # Currently matrix multiplication is only supported
        # for 2D arrays. Hence we unpacked and use only the
        # two last axes' lengths.
        M, N = self._shape_as_2d

        if other.__class__ is np.ndarray:
            # Fast path for the most common case
            if other.shape == (N,):
                return self._matmul_vector(other)
            elif other.shape == (N, 1):
                result = self._matmul_vector(other.ravel())
                if self.ndim == 1:
<<<<<<< HEAD
                    result = self._matmul_vector(other.ravel())
                if self.ndim == 1:
=======
>>>>>>> fd2a23c4
                    return result.reshape(1)
                return result.reshape(M, 1)
            elif other.ndim == 2 and other.shape[0] == N:
                return self._matmul_multivector(other)

        if isscalarlike(other):
            # scalar value
            return self._mul_scalar(other)

        err_prefix = "matmul: dimension mismatch with signature"
        if issparse(other):
            if N != other.shape[0]:
                raise ValueError(
                    f"{err_prefix} (n,k={N}),(k={other.shape[0]},m)->(n,m)"
                )
            return self._matmul_sparse(other)

        # If it's a list or whatever, treat it like an array
        other_a = np.asanyarray(other)

        if other_a.ndim == 0 and other_a.dtype == np.object_:
            # Not interpretable as an array; return NotImplemented so that
            # other's __rmatmul__ can kick in if that's implemented.
            return NotImplemented

        try:
            other.shape
        except AttributeError:
            other = other_a

        if other.ndim == 1 or other.ndim == 2 and other.shape[1] == 1:
            # dense row or column vector
            if other.shape[0] != N:
                raise ValueError(
                    f"{err_prefix} (n,k={N}),(k={other.shape[0]},1?)->(n,1?)"
                )

            result = self._matmul_vector(np.ravel(other))

            if isinstance(other, np.matrix):
                result = self._ascontainer(result)

            if other.ndim == 2 and other.shape[1] == 1:
                # If 'other' was an (nx1) column vector, reshape the result
                if self.ndim == 1:
                    result = result.reshape(1)
                else:
                    result = result.reshape(-1, 1)

            return result

        elif other.ndim == 2:
            ##
            # dense 2D array or matrix ("multivector")

            if other.shape[0] != N:
                raise ValueError(
                    f"{err_prefix} (n,k={N}),(k={other.shape[0]},m)->(n,m)"
                )

            result = self._matmul_multivector(np.asarray(other))

            if isinstance(other, np.matrix):
                result = self._ascontainer(result)

            return result

        else:
            raise ValueError('could not interpret dimensions')

    def __mul__(self, other):
        return self.multiply(other)

    def __rmul__(self, other):  # other * self
        return self.multiply(other)

    # by default, use CSR for __mul__ handlers
    def _mul_scalar(self, other):
        return self.tocsr()._mul_scalar(other)

    def _matmul_vector(self, other):
        return self.tocsr()._matmul_vector(other)

    def _matmul_multivector(self, other):
        return self.tocsr()._matmul_multivector(other)

    def _matmul_sparse(self, other):
        return self.tocsr()._matmul_sparse(other)

    def _rmatmul_dispatch(self, other):
        if isscalarlike(other):
            return self._mul_scalar(other)
        else:
            # Don't use asarray unless we have to
            try:
                tr = other.transpose()
            except AttributeError:
                tr = np.asarray(other).transpose()
            ret = self.transpose()._matmul_dispatch(tr)
            if ret is NotImplemented:
                return NotImplemented
            return ret.transpose()

    #######################
    # matmul (@) operator #
    #######################

    def __matmul__(self, other):
        if isscalarlike(other):
            raise ValueError("Scalar operands are not allowed, "
                             "use '*' instead")
        return self._matmul_dispatch(other)

    def __rmatmul__(self, other):
        if isscalarlike(other):
            raise ValueError("Scalar operands are not allowed, "
                             "use '*' instead")
        return self._rmatmul_dispatch(other)

    ####################
    # Other Arithmetic #
    ####################

    def _divide(self, other, true_divide=False, rdivide=False):
        if isscalarlike(other):
            if rdivide:
                if true_divide:
                    return np.true_divide(other, self.todense())
                else:
                    return np.divide(other, self.todense())

            if true_divide and np.can_cast(self.dtype, np.float64):
                return self.astype(np.float64)._mul_scalar(1./other)
            else:
                r = self._mul_scalar(1./other)

                scalar_dtype = np.asarray(other).dtype
                if (np.issubdtype(self.dtype, np.integer) and
                        np.issubdtype(scalar_dtype, np.integer)):
                    return r.astype(self.dtype)
                else:
                    return r

        elif isdense(other):
            if not rdivide:
                if true_divide:
                    recip = np.true_divide(1., other)
                else:
                    recip = np.divide(1., other)
                return self.multiply(recip)
            else:
                if true_divide:
                    return np.true_divide(other, self.todense())
                else:
                    return np.divide(other, self.todense())
        elif issparse(other):
            if rdivide:
                return other._divide(self, true_divide, rdivide=False)

            self_csr = self.tocsr()
            if true_divide and np.can_cast(self.dtype, np.float64):
                return self_csr.astype(np.float64)._divide_sparse(other)
            else:
                return self_csr._divide_sparse(other)
        else:
            return NotImplemented

    def __truediv__(self, other):
        return self._divide(other, true_divide=True)

    def __div__(self, other):
        # Always do true division
        return self._divide(other, true_divide=True)

    def __rtruediv__(self, other):
        # Implementing this as the inverse would be too magical -- bail out
        return NotImplemented

    def __rdiv__(self, other):
        # Implementing this as the inverse would be too magical -- bail out
        return NotImplemented

    def __neg__(self):
        return -self.tocsr()

    def __iadd__(self, other):
        return NotImplemented

    def __isub__(self, other):
        return NotImplemented

    def __imul__(self, other):
        return NotImplemented

    def __idiv__(self, other):
        return self.__itruediv__(other)

    def __itruediv__(self, other):
        return NotImplemented

    def __pow__(self, *args, **kwargs):
        return self.power(*args, **kwargs)

    def transpose(self, axes=None, copy=False):
        """
        Reverses the dimensions of the sparse array/matrix.

        Parameters
        ----------
        axes : None, optional
            This argument is in the signature *solely* for NumPy
            compatibility reasons. Do not pass in anything except
            for the default value.
        copy : bool, optional
            Indicates whether or not attributes of `self` should be
            copied whenever possible. The degree to which attributes
            are copied varies depending on the type of sparse array/matrix
            being used.

        Returns
        -------
        p : `self` with the dimensions reversed.

        Notes
        -----
        If `self` is a `csr_array` or a `csc_array`, then this will return a
        `csc_array` or a `csr_array`, respectively.

        See Also
        --------
        numpy.transpose : NumPy's implementation of 'transpose' for ndarrays
        """
        return self.tocsr(copy=copy).transpose(axes=axes, copy=False)

    def conjugate(self, copy=True):
        """Element-wise complex conjugation.

        If the array/matrix is of non-complex data type and `copy` is False,
        this method does nothing and the data is not copied.

        Parameters
        ----------
        copy : bool, optional
            If True, the result is guaranteed to not share data with self.

        Returns
        -------
        A : The element-wise complex conjugate.

        """
        if np.issubdtype(self.dtype, np.complexfloating):
            return self.tocsr(copy=copy).conjugate(copy=False)
        elif copy:
            return self.copy()
        else:
            return self

    def conj(self, copy=True):
        return self.conjugate(copy=copy)

    conj.__doc__ = conjugate.__doc__

    def _real(self):
        return self.tocsr()._real()

    def _imag(self):
        return self.tocsr()._imag()

    def nonzero(self):
        """Nonzero indices of the array/matrix.

        Returns a tuple of arrays (row,col) containing the indices
        of the non-zero elements of the array.

        Examples
        --------
        >>> from scipy.sparse import csr_array
        >>> A = csr_array([[1,2,0],[0,0,3],[4,0,5]])
        >>> A.nonzero()
        (array([0, 0, 1, 2, 2]), array([0, 1, 2, 0, 2]))

        """

        # convert to COOrdinate format
        A = self.tocoo()
        nz_mask = A.data != 0
        return tuple(idx[nz_mask] for idx in A.coords)

    def _getcol(self, j):
        """Returns a copy of column j of the array, as an (m x 1) sparse
        array (column vector).
        """
        if self.ndim == 1:
            raise ValueError("getcol not provided for 1d arrays. Use indexing A[j]")
        # Subclasses should override this method for efficiency.
        # Post-multiply by a (n x 1) column vector 'a' containing all zeros
        # except for a_j = 1
        N = self.shape[-1]
        if j < 0:
            j += N
        if j < 0 or j >= N:
            raise IndexError("index out of bounds")
        col_selector = self._csc_container(([1], [[j], [0]]),
                                           shape=(N, 1), dtype=self.dtype)
        result = self @ col_selector
        return result

    def _getrow(self, i):
        """Returns a copy of row i of the array, as a (1 x n) sparse
        array (row vector).
        """
        if self.ndim == 1:
            raise ValueError("getrow not meaningful for a 1d array")
        # Subclasses should override this method for efficiency.
        # Pre-multiply by a (1 x m) row vector 'a' containing all zeros
        # except for a_i = 1
        M = self.shape[0]
        if i < 0:
            i += M
        if i < 0 or i >= M:
            raise IndexError("index out of bounds")
        row_selector = self._csr_container(([1], [[0], [i]]),
                                           shape=(1, M), dtype=self.dtype)
        return row_selector @ self

    # The following dunder methods cannot be implemented.
    #
    # def __array__(self):
    #     # Sparse matrices rely on NumPy wrapping them in object arrays under
    #     # the hood to make unary ufuncs work on them. So we cannot raise
    #     # TypeError here - which would be handy to not give users object
    #     # arrays they probably don't want (they're looking for `.toarray()`).
    #     #
    #     # Conversion with `toarray()` would also break things because of the
    #     # behavior discussed above, plus we want to avoid densification by
    #     # accident because that can too easily blow up memory.
    #
    # def __array_ufunc__(self):
    #     # We cannot implement __array_ufunc__ due to mismatching semantics.
    #     # See gh-7707 and gh-7349 for details.
    #
    # def __array_function__(self):
    #     # We cannot implement __array_function__ due to mismatching semantics.
    #     # See gh-10362 for details.

    def todense(self, order=None, out=None):
        """
        Return a dense representation of this sparse array.

        Parameters
        ----------
        order : {'C', 'F'}, optional
            Whether to store multi-dimensional data in C (row-major)
            or Fortran (column-major) order in memory. The default
            is 'None', which provides no ordering guarantees.
            Cannot be specified in conjunction with the `out`
            argument.

        out : ndarray, 2-D, optional
            If specified, uses this array as the output buffer
            instead of allocating a new array to return. The
            provided array must have the same shape and dtype as
            the sparse array on which you are calling the method.

        Returns
        -------
        arr : ndarray, 2-D
            An array with the same shape and containing the same
            data represented by the sparse array, with the requested
            memory order. If `out` was passed, the same object is
            returned after being modified in-place to contain the
            appropriate values.
        """
        return self._ascontainer(self.toarray(order=order, out=out))

    def toarray(self, order=None, out=None):
        """
        Return a dense ndarray representation of this sparse array/matrix.

        Parameters
        ----------
        order : {'C', 'F'}, optional
            Whether to store multidimensional data in C (row-major)
            or Fortran (column-major) order in memory. The default
            is 'None', which provides no ordering guarantees.
            Cannot be specified in conjunction with the `out`
            argument.

        out : ndarray, 2-D, optional
            If specified, uses this array as the output buffer
            instead of allocating a new array to return. The provided
            array must have the same shape and dtype as the sparse
            array/matrix on which you are calling the method. For most
            sparse types, `out` is required to be memory contiguous
            (either C or Fortran ordered).

        Returns
        -------
        arr : ndarray, 2-D
            An array with the same shape and containing the same
            data represented by the sparse array/matrix, with the requested
            memory order. If `out` was passed, the same object is
            returned after being modified in-place to contain the
            appropriate values.
        """
        return self.tocoo(copy=False).toarray(order=order, out=out)

    # Any sparse array format deriving from _spbase must define one of
    # tocsr or tocoo. The other conversion methods may be implemented for
    # efficiency, but are not required.
    def tocsr(self, copy=False):
        """Convert this array/matrix to Compressed Sparse Row format.

        With copy=False, the data/indices may be shared between this array/matrix and
        the resultant csr_array/matrix.
        """
        return self.tocoo(copy=copy).tocsr(copy=False)

    def todok(self, copy=False):
        """Convert this array/matrix to Dictionary Of Keys format.

        With copy=False, the data/indices may be shared between this array/matrix and
        the resultant dok_array/matrix.
        """
        return self.tocoo(copy=copy).todok(copy=False)

    def tocoo(self, copy=False):
        """Convert this array/matrix to COOrdinate format.

        With copy=False, the data/indices may be shared between this array/matrix and
        the resultant coo_array/matrix.
        """
        return self.tocsr(copy=False).tocoo(copy=copy)

    def tolil(self, copy=False):
        """Convert this array/matrix to List of Lists format.

        With copy=False, the data/indices may be shared between this array/matrix and
        the resultant lil_array/matrix.
        """
        return self.tocsr(copy=False).tolil(copy=copy)

    def todia(self, copy=False):
        """Convert this array/matrix to sparse DIAgonal format.

        With copy=False, the data/indices may be shared between this array/matrix and
        the resultant dia_array/matrix.
        """
        return self.tocoo(copy=copy).todia(copy=False)

    def tobsr(self, blocksize=None, copy=False):
        """Convert this array/matrix to Block Sparse Row format.

        With copy=False, the data/indices may be shared between this array/matrix and
        the resultant bsr_array/matrix.

        When blocksize=(R, C) is provided, it will be used for construction of
        the bsr_array/matrix.
        """
        return self.tocsr(copy=False).tobsr(blocksize=blocksize, copy=copy)

    def tocsc(self, copy=False):
        """Convert this array/matrix to Compressed Sparse Column format.

        With copy=False, the data/indices may be shared between this array/matrix and
        the resultant csc_array/matrix.
        """
        return self.tocsr(copy=copy).tocsc(copy=False)

    def copy(self):
        """Returns a copy of this array/matrix.

        No data/indices will be shared between the returned value and current
        array/matrix.
        """
        return self.__class__(self, copy=True)

    def sum(self, axis=None, dtype=None, out=None):
        """
        Sum the array/matrix elements over a given axis.

        Parameters
        ----------
        axis : {-2, -1, 0, 1, None} optional
            Axis along which the sum is computed. The default is to
            compute the sum of all the array/matrix elements, returning a scalar
            (i.e., `axis` = `None`).
        dtype : dtype, optional
            The type of the returned array/matrix and of the accumulator in which
            the elements are summed.  The dtype of `a` is used by default
            unless `a` has an integer dtype of less precision than the default
            platform integer.  In that case, if `a` is signed then the platform
            integer is used while if `a` is unsigned then an unsigned integer
            of the same precision as the platform integer is used.

            .. versionadded:: 0.18.0

        out : np.matrix, optional
            Alternative output matrix in which to place the result. It must
            have the same shape as the expected output, but the type of the
            output values will be cast if necessary.

            .. versionadded:: 0.18.0

        Returns
        -------
        sum_along_axis : np.matrix
            A matrix with the same shape as `self`, with the specified
            axis removed.

        See Also
        --------
        numpy.matrix.sum : NumPy's implementation of 'sum' for matrices

        """
        validateaxis(axis)

        # Mimic numpy's casting.
        res_dtype = get_sum_dtype(self.dtype)

        if self.ndim == 1:
            if axis not in (None, -1, 0):
                raise ValueError("axis must be None, -1 or 0")
            ret = (self @ np.ones(self.shape, dtype=res_dtype)).astype(dtype)

            if out is not None:
                if any(dim != 1 for dim in out.shape):
                    raise ValueError("dimensions do not match")
                out[...] = ret
            return ret

        # We use multiplication by a matrix of ones to achieve this.
        # For some sparse array formats more efficient methods are
        # possible -- these should override this function.
        M, N = self.shape

        if axis is None:
            # sum over rows and columns
            return (
                self @ self._ascontainer(np.ones((N, 1), dtype=res_dtype))
            ).sum(dtype=dtype, out=out)

        if axis < 0:
            axis += 2

        # axis = 0 or 1 now
        if axis == 0:
            # sum over columns
            ret = self._ascontainer(
                np.ones((1, M), dtype=res_dtype)
            ) @ self
        else:
            # sum over rows
            ret = self @ self._ascontainer(
                np.ones((N, 1), dtype=res_dtype)
            )

        if out is not None:
            if isinstance(self, sparray):
                ret_shape = ret.shape[:axis] + ret.shape[axis + 1:]
            else:
                ret_shape = ret.shape
            if out.shape != ret_shape:
                raise ValueError("dimensions do not match")

        return ret.sum(axis=axis, dtype=dtype, out=out)

    def mean(self, axis=None, dtype=None, out=None):
        """
        Compute the arithmetic mean along the specified axis.

        Returns the average of the array/matrix elements. The average is taken
        over all elements in the array/matrix by default, otherwise over the
        specified axis. `float64` intermediate and return values are used
        for integer inputs.

        Parameters
        ----------
        axis : {-2, -1, 0, 1, None} optional
            Axis along which the mean is computed. The default is to compute
            the mean of all elements in the array/matrix (i.e., `axis` = `None`).
        dtype : data-type, optional
            Type to use in computing the mean. For integer inputs, the default
            is `float64`; for floating point inputs, it is the same as the
            input dtype.

            .. versionadded:: 0.18.0

        out : np.matrix, optional
            Alternative output matrix in which to place the result. It must
            have the same shape as the expected output, but the type of the
            output values will be cast if necessary.

            .. versionadded:: 0.18.0

        Returns
        -------
        m : np.matrix

        See Also
        --------
        numpy.matrix.mean : NumPy's implementation of 'mean' for matrices

        """
        validateaxis(axis)

        res_dtype = self.dtype.type
        integral = (np.issubdtype(self.dtype, np.integer) or
                    np.issubdtype(self.dtype, np.bool_))

        # output dtype
        if dtype is None:
            if integral:
                res_dtype = np.float64
        else:
            res_dtype = np.dtype(dtype).type

        # intermediate dtype for summation
        inter_dtype = np.float64 if integral else res_dtype
        inter_self = self.astype(inter_dtype)

        if self.ndim == 1:
            if axis not in (None, -1, 0):
                raise ValueError("axis must be None, -1 or 0")
            res = inter_self / self.shape[-1]
            return res.sum(dtype=res_dtype, out=out)

        if axis is None:
            return (inter_self / (self.shape[0] * self.shape[1]))\
                .sum(dtype=res_dtype, out=out)

        if axis < 0:
            axis += 2

        # axis = 0 or 1 now
        if axis == 0:
            return (inter_self * (1.0 / self.shape[0])).sum(
                axis=0, dtype=res_dtype, out=out)
        else:
            return (inter_self * (1.0 / self.shape[1])).sum(
                axis=1, dtype=res_dtype, out=out)

    def diagonal(self, k=0):
        """Returns the kth diagonal of the array/matrix.

        Parameters
        ----------
        k : int, optional
            Which diagonal to get, corresponding to elements a[i, i+k].
            Default: 0 (the main diagonal).

            .. versionadded:: 1.0

        See also
        --------
        numpy.diagonal : Equivalent numpy function.

        Examples
        --------
        >>> from scipy.sparse import csr_array
        >>> A = csr_array([[1, 2, 0], [0, 0, 3], [4, 0, 5]])
        >>> A.diagonal()
        array([1, 0, 5])
        >>> A.diagonal(k=1)
        array([2, 3])
        """
        return self.tocsr().diagonal(k=k)

    def trace(self, offset=0):
        """Returns the sum along diagonals of the sparse array/matrix.

        Parameters
        ----------
        offset : int, optional
            Which diagonal to get, corresponding to elements a[i, i+offset].
            Default: 0 (the main diagonal).

        """
        return self.diagonal(k=offset).sum()

    def setdiag(self, values, k=0):
        """
        Set diagonal or off-diagonal elements of the array/matrix.

        Parameters
        ----------
        values : array_like
            New values of the diagonal elements.

            Values may have any length. If the diagonal is longer than values,
            then the remaining diagonal entries will not be set. If values are
            longer than the diagonal, then the remaining values are ignored.

            If a scalar value is given, all of the diagonal is set to it.

        k : int, optional
            Which off-diagonal to set, corresponding to elements a[i,i+k].
            Default: 0 (the main diagonal).

        """
        M, N = self.shape
        if (k > 0 and k >= N) or (k < 0 and -k >= M):
            raise ValueError("k exceeds array dimensions")
        self._setdiag(np.asarray(values), k)

    def _setdiag(self, values, k):
        """This part of the implementation gets overridden by the
        different formats.
        """
        M, N = self.shape
        if k < 0:
            if values.ndim == 0:
                # broadcast
                max_index = min(M+k, N)
                for i in range(max_index):
                    self[i - k, i] = values
            else:
                max_index = min(M+k, N, len(values))
                if max_index <= 0:
                    return
                for i, v in enumerate(values[:max_index]):
                    self[i - k, i] = v
        else:
            if values.ndim == 0:
                # broadcast
                max_index = min(M, N-k)
                for i in range(max_index):
                    self[i, i + k] = values
            else:
                max_index = min(M, N-k, len(values))
                if max_index <= 0:
                    return
                for i, v in enumerate(values[:max_index]):
                    self[i, i + k] = v

    def _process_toarray_args(self, order, out):
        if out is not None:
            if order is not None:
                raise ValueError('order cannot be specified if out '
                                 'is not None')
            if out.shape != self.shape or out.dtype != self.dtype:
                raise ValueError('out array must be same dtype and shape as '
                                 'sparse array')
            out[...] = 0.
            return out
        else:
            return np.zeros(self.shape, dtype=self.dtype, order=order)

    def _get_index_dtype(self, arrays=(), maxval=None, check_contents=False):
        """
        Determine index dtype for array.

        This wraps _sputils.get_index_dtype, providing compatibility for both
        array and matrix API sparse matrices. Matrix API sparse matrices would
        attempt to downcast the indices - which can be computationally
        expensive and undesirable for users. The array API changes this
        behaviour.

        See discussion: https://github.com/scipy/scipy/issues/16774

        The get_index_dtype import is due to implementation details of the test
        suite. It allows the decorator ``with_64bit_maxval_limit`` to mock a
        lower int32 max value for checks on the matrix API's downcasting
        behaviour.
        """
        from ._sputils import get_index_dtype

        # Don't check contents for array API
        return get_index_dtype(arrays,
                               maxval,
                               (check_contents and not isinstance(self, sparray)))


class sparray:
    """A namespace class to separate sparray from spmatrix"""


sparray.__doc__ = _spbase.__doc__


def issparse(x):
    """Is `x` of a sparse array or sparse matrix type?

    Parameters
    ----------
    x
        object to check for being a sparse array or sparse matrix

    Returns
    -------
    bool
        True if `x` is a sparse array or a sparse matrix, False otherwise

    Examples
    --------
    >>> import numpy as np
    >>> from scipy.sparse import csr_array, csr_matrix, issparse
    >>> issparse(csr_matrix([[5]]))
    True
    >>> issparse(csr_array([[5]]))
    True
    >>> issparse(np.array([[5]]))
    False
    >>> issparse(5)
    False
    """
    return isinstance(x, _spbase)


def isspmatrix(x):
    """Is `x` of a sparse matrix type?

    Parameters
    ----------
    x
        object to check for being a sparse matrix

    Returns
    -------
    bool
        True if `x` is a sparse matrix, False otherwise

    Examples
    --------
    >>> import numpy as np
    >>> from scipy.sparse import csr_array, csr_matrix, isspmatrix
    >>> isspmatrix(csr_matrix([[5]]))
    True
    >>> isspmatrix(csr_array([[5]]))
    False
    >>> isspmatrix(np.array([[5]]))
    False
    >>> isspmatrix(5)
    False
    """
    return isinstance(x, spmatrix)<|MERGE_RESOLUTION|>--- conflicted
+++ resolved
@@ -612,11 +612,6 @@
             elif other.shape == (N, 1):
                 result = self._matmul_vector(other.ravel())
                 if self.ndim == 1:
-<<<<<<< HEAD
-                    result = self._matmul_vector(other.ravel())
-                if self.ndim == 1:
-=======
->>>>>>> fd2a23c4
                     return result.reshape(1)
                 return result.reshape(M, 1)
             elif other.ndim == 2 and other.shape[0] == N:
