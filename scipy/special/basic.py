#
# Author:  Travis Oliphant, 2002
#

from __future__ import division, print_function, absolute_import

import numpy as np
from scipy.lib.six import xrange
from numpy import (pi, asarray, floor, isscalar, iscomplex, real, imag, sqrt,
<<<<<<< HEAD
                   where, mgrid, cos, sin, exp, place, issubdtype, extract,
                   less, vectorize, inexact, nan, zeros, atleast_1d, sinc)
from ._ufuncs import (ellipkm1, mathieu_a, mathieu_b, iv, jv, gamma, psi, zeta,
                      hankel1, hankel2, yv, kv, gammaln, ndtri, errprint, poch,
                      binom)
=======
        where, mgrid, cos, sin, exp, place, seterr, issubdtype, extract,
        less, vectorize, inexact, nan, zeros, sometrue, atleast_1d, sinc)
from ._ufuncs import ellipkm1, mathieu_a, mathieu_b, iv, jv, gamma, psi, zeta, \
        hankel1, hankel2, yv, kv, gammaln, ndtri, errprint, poch, binom, xlogy
>>>>>>> fd012b22
from . import _ufuncs
import types
from . import specfun
from . import orthogonal
import warnings

__all__ = ['agm', 'ai_zeros', 'assoc_laguerre', 'bei_zeros', 'beip_zeros',
           'ber_zeros', 'bernoulli', 'berp_zeros', 'bessel_diff_formula',
           'bi_zeros', 'clpmn', 'comb', 'digamma', 'diric', 'ellipk', 'erf_zeros',
           'erfcinv', 'erfinv', 'errprint', 'euler', 'factorial',
           'factorialk', 'factorial2', 'fresnel_zeros',
           'fresnelc_zeros', 'fresnels_zeros', 'gamma', 'gammaln', 'h1vp',
           'h2vp', 'hankel1', 'hankel2', 'hyp0f1', 'iv', 'ivp', 'jn_zeros',
           'jnjnp_zeros', 'jnp_zeros', 'jnyn_zeros', 'jv', 'jvp', 'kei_zeros',
           'keip_zeros', 'kelvin_zeros', 'ker_zeros', 'kerp_zeros', 'kv',
           'kvp', 'lmbda', 'lpmn', 'lpn', 'lqmn', 'lqn', 'mathieu_a',
           'mathieu_b', 'mathieu_even_coef', 'mathieu_odd_coef', 'ndtri',
           'obl_cv_seq', 'pbdn_seq', 'pbdv_seq', 'pbvv_seq', 'perm',
           'polygamma', 'pro_cv_seq', 'psi', 'riccati_jn', 'riccati_yn',
           'sinc', 'sph_in', 'sph_inkn',
           'sph_jn', 'sph_jnyn', 'sph_kn', 'sph_yn', 'y0_zeros', 'y1_zeros',
           'y1p_zeros', 'yn_zeros', 'ynp_zeros', 'yv', 'yvp', 'zeta',
           'entr', 'rel_entr', 'kl_div',
           'SpecialFunctionWarning']


class SpecialFunctionWarning(Warning):
    """Warning that can be issued with ``errprint(True)``"""
    pass
warnings.simplefilter("always", category=SpecialFunctionWarning)


def diric(x,n):
    """Returns the periodic sinc function, also called the Dirichlet function

    The Dirichlet function is defined as::

        diric(x) = sin(x * n/2) / (n * sin(x / 2)),

    where n is a positive integer.

    Parameters
    ----------
    x : array_like
        Input data
    n : int
        Integer defining the periodicity.

    Returns
    -------
    diric : ndarray

    """
    x,n = asarray(x), asarray(n)
    n = asarray(n + (x-x))
    x = asarray(x + (n-n))
    if issubdtype(x.dtype, inexact):
        ytype = x.dtype
    else:
        ytype = float
    y = zeros(x.shape,ytype)

    mask1 = (n <= 0) | (n != floor(n))
    place(y,mask1,nan)

    z = asarray(x / 2.0 / pi)
    mask2 = (1-mask1) & (z == floor(z))
    zsub = extract(mask2,z)
    nsub = extract(mask2,n)
    place(y,mask2,pow(-1,zsub*(nsub-1)))

    mask = (1-mask1) & (1-mask2)
    xsub = extract(mask,x)
    nsub = extract(mask,n)
    place(y,mask,sin(nsub*xsub/2.0)/(nsub*sin(xsub/2.0)))
    return y


def jnjnp_zeros(nt):
    """Compute nt (<=1200) zeros of the Bessel functions Jn and Jn'
    and arange them in order of their magnitudes.

    Returns
    -------
    zo[l-1] : ndarray
        Value of the lth zero of Jn(x) and Jn'(x). Of length `nt`.
    n[l-1] : ndarray
        Order of the Jn(x) or Jn'(x) associated with lth zero. Of length `nt`.
    m[l-1] : ndarray
        Serial number of the zeros of Jn(x) or Jn'(x) associated
        with lth zero. Of length `nt`.
    t[l-1] : ndarray
        0 if lth zero in zo is zero of Jn(x), 1 if it is a zero of Jn'(x). Of
        length `nt`.

    See Also
    --------
    jn_zeros, jnp_zeros : to get separated arrays of zeros.
    """
    if not isscalar(nt) or (floor(nt) != nt) or (nt > 1200):
        raise ValueError("Number must be integer <= 1200.")
    nt = int(nt)
    n,m,t,zo = specfun.jdzo(nt)
    return zo[1:nt+1],n[:nt],m[:nt],t[:nt]


def jnyn_zeros(n,nt):
    """Compute nt zeros of the Bessel functions Jn(x), Jn'(x), Yn(x), and
    Yn'(x), respectively. Returns 4 arrays of length nt.

    See jn_zeros, jnp_zeros, yn_zeros, ynp_zeros to get separate arrays.
    """
    if not (isscalar(nt) and isscalar(n)):
        raise ValueError("Arguments must be scalars.")
    if (floor(n) != n) or (floor(nt) != nt):
        raise ValueError("Arguments must be integers.")
    if (nt <= 0):
        raise ValueError("nt > 0")
    return specfun.jyzo(abs(n),nt)


def jn_zeros(n,nt):
    """Compute nt zeros of the Bessel function Jn(x).
    """
    return jnyn_zeros(n,nt)[0]


def jnp_zeros(n,nt):
    """Compute nt zeros of the Bessel function Jn'(x).
    """
    return jnyn_zeros(n,nt)[1]


def yn_zeros(n,nt):
    """Compute nt zeros of the Bessel function Yn(x).
    """
    return jnyn_zeros(n,nt)[2]


def ynp_zeros(n,nt):
    """Compute nt zeros of the Bessel function Yn'(x).
    """
    return jnyn_zeros(n,nt)[3]


def y0_zeros(nt,complex=0):
    """Returns nt (complex or real) zeros of Y0(z), z0, and the value
    of Y0'(z0) = -Y1(z0) at each zero.
    """
    if not isscalar(nt) or (floor(nt) != nt) or (nt <= 0):
        raise ValueError("Arguments must be scalar positive integer.")
    kf = 0
    kc = (complex != 1)
    return specfun.cyzo(nt,kf,kc)


def y1_zeros(nt,complex=0):
    """Returns nt (complex or real) zeros of Y1(z), z1, and the value
    of Y1'(z1) = Y0(z1) at each zero.
    """
    if not isscalar(nt) or (floor(nt) != nt) or (nt <= 0):
        raise ValueError("Arguments must be scalar positive integer.")
    kf = 1
    kc = (complex != 1)
    return specfun.cyzo(nt,kf,kc)


def y1p_zeros(nt,complex=0):
    """Returns nt (complex or real) zeros of Y1'(z), z1', and the value
    of Y1(z1') at each zero.
    """
    if not isscalar(nt) or (floor(nt) != nt) or (nt <= 0):
        raise ValueError("Arguments must be scalar positive integer.")
    kf = 2
    kc = (complex != 1)
    return specfun.cyzo(nt,kf,kc)


def _bessel_diff_formula(v, z, n, L, phase):
    # from AMS55.
    # L(v,z) = J(v,z), Y(v,z), H1(v,z), H2(v,z), phase = -1
    # L(v,z) = I(v,z) or exp(v*pi*i)K(v,z), phase = 1
    # For K, you can pull out the exp((v-k)*pi*i) into the caller
    p = 1.0
    s = L(v-n, z)
    for i in xrange(1, n+1):
        p = phase * (p * (n-i+1)) / i   # = choose(k, i)
        s += p*L(v-n + i*2, z)
    return s / (2.**n)


bessel_diff_formula = np.deprecate(_bessel_diff_formula,
    message="bessel_diff_formula is a private function, do not use it!")


def jvp(v,z,n=1):
    """Return the nth derivative of Jv(z) with respect to z.
    """
    if not isinstance(n,int) or (n < 0):
        raise ValueError("n must be a non-negative integer.")
    if n == 0:
        return jv(v,z)
    else:
        return _bessel_diff_formula(v, z, n, jv, -1)
#        return (jvp(v-1,z,n-1) - jvp(v+1,z,n-1))/2.0


def yvp(v,z,n=1):
    """Return the nth derivative of Yv(z) with respect to z.
    """
    if not isinstance(n,int) or (n < 0):
        raise ValueError("n must be a non-negative integer.")
    if n == 0:
        return yv(v,z)
    else:
        return _bessel_diff_formula(v, z, n, yv, -1)
#        return (yvp(v-1,z,n-1) - yvp(v+1,z,n-1))/2.0


def kvp(v,z,n=1):
    """Return the nth derivative of Kv(z) with respect to z.
    """
    if not isinstance(n,int) or (n < 0):
        raise ValueError("n must be a non-negative integer.")
    if n == 0:
        return kv(v,z)
    else:
        return (-1)**n * _bessel_diff_formula(v, z, n, kv, 1)


def ivp(v,z,n=1):
    """Return the nth derivative of Iv(z) with respect to z.
    """
    if not isinstance(n,int) or (n < 0):
        raise ValueError("n must be a non-negative integer.")
    if n == 0:
        return iv(v,z)
    else:
        return _bessel_diff_formula(v, z, n, iv, 1)


def h1vp(v,z,n=1):
    """Return the nth derivative of H1v(z) with respect to z.
    """
    if not isinstance(n,int) or (n < 0):
        raise ValueError("n must be a non-negative integer.")
    if n == 0:
        return hankel1(v,z)
    else:
        return _bessel_diff_formula(v, z, n, hankel1, -1)
#        return (h1vp(v-1,z,n-1) - h1vp(v+1,z,n-1))/2.0


def h2vp(v,z,n=1):
    """Return the nth derivative of H2v(z) with respect to z.
    """
    if not isinstance(n,int) or (n < 0):
        raise ValueError("n must be a non-negative integer.")
    if n == 0:
        return hankel2(v,z)
    else:
        return _bessel_diff_formula(v, z, n, hankel2, -1)
#        return (h2vp(v-1,z,n-1) - h2vp(v+1,z,n-1))/2.0


def sph_jn(n,z):
    """Compute the spherical Bessel function jn(z) and its derivative for
    all orders up to and including n.
    """
    if not (isscalar(n) and isscalar(z)):
        raise ValueError("arguments must be scalars.")
    if (n != floor(n)) or (n < 0):
        raise ValueError("n must be a non-negative integer.")
    if (n < 1):
        n1 = 1
    else:
        n1 = n
    if iscomplex(z):
        nm,jn,jnp,yn,ynp = specfun.csphjy(n1,z)
    else:
        nm,jn,jnp = specfun.sphj(n1,z)
    return jn[:(n+1)], jnp[:(n+1)]


def sph_yn(n,z):
    """Compute the spherical Bessel function yn(z) and its derivative for
    all orders up to and including n.
    """
    if not (isscalar(n) and isscalar(z)):
        raise ValueError("arguments must be scalars.")
    if (n != floor(n)) or (n < 0):
        raise ValueError("n must be a non-negative integer.")
    if (n < 1):
        n1 = 1
    else:
        n1 = n
    if iscomplex(z) or less(z,0):
        nm,jn,jnp,yn,ynp = specfun.csphjy(n1,z)
    else:
        nm,yn,ynp = specfun.sphy(n1,z)
    return yn[:(n+1)], ynp[:(n+1)]


def sph_jnyn(n,z):
    """Compute the spherical Bessel functions, jn(z) and yn(z) and their
    derivatives for all orders up to and including n.
    """
    if not (isscalar(n) and isscalar(z)):
        raise ValueError("arguments must be scalars.")
    if (n != floor(n)) or (n < 0):
        raise ValueError("n must be a non-negative integer.")
    if (n < 1):
        n1 = 1
    else:
        n1 = n
    if iscomplex(z) or less(z,0):
        nm,jn,jnp,yn,ynp = specfun.csphjy(n1,z)
    else:
        nm,yn,ynp = specfun.sphy(n1,z)
        nm,jn,jnp = specfun.sphj(n1,z)
    return jn[:(n+1)],jnp[:(n+1)],yn[:(n+1)],ynp[:(n+1)]


def sph_in(n,z):
    """Compute the spherical Bessel function in(z) and its derivative for
    all orders up to and including n.
    """
    if not (isscalar(n) and isscalar(z)):
        raise ValueError("arguments must be scalars.")
    if (n != floor(n)) or (n < 0):
        raise ValueError("n must be a non-negative integer.")
    if (n < 1):
        n1 = 1
    else:
        n1 = n
    if iscomplex(z):
        nm,In,Inp,kn,knp = specfun.csphik(n1,z)
    else:
        nm,In,Inp = specfun.sphi(n1,z)
    return In[:(n+1)], Inp[:(n+1)]


def sph_kn(n,z):
    """Compute the spherical Bessel function kn(z) and its derivative for
    all orders up to and including n.
    """
    if not (isscalar(n) and isscalar(z)):
        raise ValueError("arguments must be scalars.")
    if (n != floor(n)) or (n < 0):
        raise ValueError("n must be a non-negative integer.")
    if (n < 1):
        n1 = 1
    else:
        n1 = n
    if iscomplex(z) or less(z,0):
        nm,In,Inp,kn,knp = specfun.csphik(n1,z)
    else:
        nm,kn,knp = specfun.sphk(n1,z)
    return kn[:(n+1)], knp[:(n+1)]


def sph_inkn(n,z):
    """Compute the spherical Bessel functions, in(z) and kn(z) and their
    derivatives for all orders up to and including n.
    """
    if not (isscalar(n) and isscalar(z)):
        raise ValueError("arguments must be scalars.")
    if (n != floor(n)) or (n < 0):
        raise ValueError("n must be a non-negative integer.")
    if (n < 1):
        n1 = 1
    else:
        n1 = n
    if iscomplex(z) or less(z,0):
        nm,In,Inp,kn,knp = specfun.csphik(n1,z)
    else:
        nm,In,Inp = specfun.sphi(n1,z)
        nm,kn,knp = specfun.sphk(n1,z)
    return In[:(n+1)],Inp[:(n+1)],kn[:(n+1)],knp[:(n+1)]


def riccati_jn(n,x):
    """Compute the Ricatti-Bessel function of the first kind and its
    derivative for all orders up to and including n.
    """
    if not (isscalar(n) and isscalar(x)):
        raise ValueError("arguments must be scalars.")
    if (n != floor(n)) or (n < 0):
        raise ValueError("n must be a non-negative integer.")
    if (n == 0):
        n1 = 1
    else:
        n1 = n
    nm,jn,jnp = specfun.rctj(n1,x)
    return jn[:(n+1)],jnp[:(n+1)]


def riccati_yn(n,x):
    """Compute the Ricatti-Bessel function of the second kind and its
    derivative for all orders up to and including n.
    """
    if not (isscalar(n) and isscalar(x)):
        raise ValueError("arguments must be scalars.")
    if (n != floor(n)) or (n < 0):
        raise ValueError("n must be a non-negative integer.")
    if (n == 0):
        n1 = 1
    else:
        n1 = n
    nm,jn,jnp = specfun.rcty(n1,x)
    return jn[:(n+1)],jnp[:(n+1)]


def erfinv(y):
    """
    Inverse function for erf
    """
    return ndtri((y+1)/2.0)/sqrt(2)


def erfcinv(y):
    """
    Inverse function for erfc
    """
    return -ndtri(0.5*y)/sqrt(2)


def erf_zeros(nt):
    """Compute nt complex zeros of the error function erf(z).
    """
    if (floor(nt) != nt) or (nt <= 0) or not isscalar(nt):
        raise ValueError("Argument must be positive scalar integer.")
    return specfun.cerzo(nt)


def fresnelc_zeros(nt):
    """Compute nt complex zeros of the cosine Fresnel integral C(z).
    """
    if (floor(nt) != nt) or (nt <= 0) or not isscalar(nt):
        raise ValueError("Argument must be positive scalar integer.")
    return specfun.fcszo(1,nt)


def fresnels_zeros(nt):
    """Compute nt complex zeros of the sine Fresnel integral S(z).
    """
    if (floor(nt) != nt) or (nt <= 0) or not isscalar(nt):
        raise ValueError("Argument must be positive scalar integer.")
    return specfun.fcszo(2,nt)


def fresnel_zeros(nt):
    """Compute nt complex zeros of the sine and cosine Fresnel integrals
    S(z) and C(z).
    """
    if (floor(nt) != nt) or (nt <= 0) or not isscalar(nt):
        raise ValueError("Argument must be positive scalar integer.")
    return specfun.fcszo(2,nt), specfun.fcszo(1,nt)


def hyp0f1(v, z):
    r"""Confluent hypergeometric limit function 0F1.

    Parameters
    ----------
    v, z : array_like
        Input values.

    Returns
    -------
    hyp0f1 : ndarray
        The confluent hypergeometric limit function.

    Notes
    -----
    This function is defined as:

    .. math:: _0F_1(v,z) = \sum_{k=0}^{\inf}\frac{z^k}{(v)_k k!}.

    It's also the limit as q -> infinity of ``1F1(q;v;z/q)``, and satisfies
    the differential equation :math:``f''(z) + vf'(z) = f(z)`.
    """
    v = atleast_1d(v)
    z = atleast_1d(z)
    v, z = np.broadcast_arrays(v, z)
    arg = 2 * sqrt(abs(z))
    old_err = np.seterr(all='ignore')  # for z=0, a<1 and num=inf, next lines
    num = where(z.real >= 0, iv(v - 1, arg), jv(v - 1, arg))
    den = abs(z)**((v - 1.0) / 2)
    num *= gamma(v)
    np.seterr(**old_err)
    num[z == 0] = 1
    den[z == 0] = 1
    return num / den


def assoc_laguerre(x, n, k=0.0):
    """Returns the n-th order generalized (associated) Laguerre polynomial.

    The polynomial :math:`L^(alpha)_n(x)` is orthogonal over ``[0, inf)``,
    with weighting function ``exp(-x) * x**alpha`` with ``alpha > -1``.

    Notes
    -----
    `assoc_laguerre` is a simple wrapper around `eval_genlaguerre`, with
    reversed argument order ``(x, n, k=0.0) --> (n, k, x)``.

    """
    return orthogonal.eval_genlaguerre(n, k, x)

digamma = psi


def polygamma(n, x):
    """Polygamma function which is the nth derivative of the digamma (psi)
    function.

    Parameters
    ----------
    n : array_like of int
        The order of the derivative of `psi`.
    x : array_like
        Where to evaluate the polygamma function.

    Returns
    -------
    polygamma : ndarray
        The result.

    Examples
    --------
    >>> from scipy import special
    >>> x = [2, 3, 25.5]
    >>> special.polygamma(1, x)
    array([ 0.64493407,  0.39493407,  0.03999467])
    >>> special.polygamma(0, x) == special.psi(x)
    array([ True,  True,  True], dtype=bool)

    """
    n, x = asarray(n), asarray(x)
    fac2 = (-1.0)**(n+1) * gamma(n+1.0) * zeta(n+1,x)
    return where(n == 0, psi(x), fac2)


def mathieu_even_coef(m,q):
    """Compute expansion coefficients for even Mathieu functions and
    modified Mathieu functions.
    """
    if not (isscalar(m) and isscalar(q)):
        raise ValueError("m and q must be scalars.")
    if (q < 0):
        raise ValueError("q >=0")
    if (m != floor(m)) or (m < 0):
        raise ValueError("m must be an integer >=0.")

    if (q <= 1):
        qm = 7.5+56.1*sqrt(q)-134.7*q+90.7*sqrt(q)*q
    else:
        qm = 17.0+3.1*sqrt(q)-.126*q+.0037*sqrt(q)*q
    km = int(qm+0.5*m)
    if km > 251:
        print("Warning, too many predicted coefficients.")
    kd = 1
    m = int(floor(m))
    if m % 2:
        kd = 2

    a = mathieu_a(m,q)
    fc = specfun.fcoef(kd,m,q,a)
    return fc[:km]


def mathieu_odd_coef(m,q):
    """Compute expansion coefficients for even Mathieu functions and
    modified Mathieu functions.
    """
    if not (isscalar(m) and isscalar(q)):
        raise ValueError("m and q must be scalars.")
    if (q < 0):
        raise ValueError("q >=0")
    if (m != floor(m)) or (m <= 0):
        raise ValueError("m must be an integer > 0")

    if (q <= 1):
        qm = 7.5+56.1*sqrt(q)-134.7*q+90.7*sqrt(q)*q
    else:
        qm = 17.0+3.1*sqrt(q)-.126*q+.0037*sqrt(q)*q
    km = int(qm+0.5*m)
    if km > 251:
        print("Warning, too many predicted coefficients.")
    kd = 4
    m = int(floor(m))
    if m % 2:
        kd = 3

    b = mathieu_b(m,q)
    fc = specfun.fcoef(kd,m,q,b)
    return fc[:km]


def lpmn(m,n,z):
    """Associated Legendre function of the first kind, Pmn(z)

    Computes the associated Legendre function of the first kind
    of order m and degree n,::

        Pmn(z) = P_n^m(z)

    and its derivative, ``Pmn'(z)``.  Returns two arrays of size
    ``(m+1, n+1)`` containing ``Pmn(z)`` and ``Pmn'(z)`` for all
    orders from ``0..m`` and degrees from ``0..n``.

    This function takes a real argument ``z``. For complex arguments ``z``
    use clpmn instead.

    Parameters
    ----------
    m : int
       ``|m| <= n``; the order of the Legendre function.
    n : int
       where ``n >= 0``; the degree of the Legendre function.  Often
       called ``l`` (lower case L) in descriptions of the associated
       Legendre function
    z : float
        Input value.

    Returns
    -------
    Pmn_z : (m+1, n+1) array
       Values for all orders 0..m and degrees 0..n
    Pmn_d_z : (m+1, n+1) array
       Derivatives for all orders 0..m and degrees 0..n

    See Also
    --------
    clpmn: associated Legendre functions of the first kind for complex z

    Notes
    -----
    In the interval (-1, 1), Ferrer's function of the first kind is
    returned. The phase convention used for the intervals (1, inf)
    and (-inf, -1) is such that the result is always real.

    References
    ----------
    .. [1] NIST Digital Library of Mathematical Functions
           http://dlmf.nist.gov/14.3

    """
    if not isscalar(m) or (abs(m) > n):
        raise ValueError("m must be <= n.")
    if not isscalar(n) or (n < 0):
        raise ValueError("n must be a non-negative integer.")
    if not isscalar(z):
        raise ValueError("z must be scalar.")
    if iscomplex(z):
        raise ValueError("Argument must be real. Use clpmn instead.")
    if (m < 0):
        mp = -m
        mf,nf = mgrid[0:mp+1,0:n+1]
        sv = errprint(0)
        if abs(z) < 1:
            # Ferrer function; DLMF 14.9.3
            fixarr = where(mf > nf,0.0,(-1)**mf * gamma(nf-mf+1) / gamma(nf+mf+1))
        else:
            # Match to clpmn; DLMF 14.9.13
            fixarr = where(mf > nf,0.0, gamma(nf-mf+1) / gamma(nf+mf+1))
        sv = errprint(sv)
    else:
        mp = m
    p,pd = specfun.lpmn(mp,n,z)
    if (m < 0):
        p = p * fixarr
        pd = pd * fixarr
    return p,pd


def clpmn(m,n,z,type=3):
    """Associated Legendre function of the first kind, Pmn(z)

    Computes the (associated) Legendre function of the first kind
    of order m and degree n,::

        Pmn(z) = P_n^m(z)

    and its derivative, ``Pmn'(z)``.  Returns two arrays of size
    ``(m+1, n+1)`` containing ``Pmn(z)`` and ``Pmn'(z)`` for all
    orders from ``0..m`` and degrees from ``0..n``.

    Parameters
    ----------
    m : int
       ``|m| <= n``; the order of the Legendre function.
    n : int
       where ``n >= 0``; the degree of the Legendre function.  Often
       called ``l`` (lower case L) in descriptions of the associated
       Legendre function
    z : float or complex
        Input value.
    type : int
       takes values 2 or 3
       2: cut on the real axis |x|>1
       3: cut on the real axis -1<x<1 (default)

    Returns
    -------
    Pmn_z : (m+1, n+1) array
       Values for all orders 0..m and degrees 0..n
    Pmn_d_z : (m+1, n+1) array
       Derivatives for all orders 0..m and degrees 0..n

    See Also
    --------
    lpmn: associated Legendre functions of the first kind for real z

    Notes
    -----
    By default, i.e. for ``type=3``, phase conventions are chosen according
    to [1]_ such that the function is analytic. The cut lies on the interval
    (-1, 1). Approaching the cut from above or below in general yields a phase
    factor with respect to Ferrer's function of the first kind
    (cf. `lpmn`).

    For ``type=2`` a cut at |x|>1 is chosen. Approaching the real values
    on the interval (-1, 1) in the complex plane yields Ferrer's function
    of the first kind.

    References
    ----------
    .. [1] NIST Digital Library of Mathematical Functions
           http://dlmf.nist.gov/14.21

    """
    if not isscalar(m) or (abs(m) > n):
        raise ValueError("m must be <= n.")
    if not isscalar(n) or (n < 0):
        raise ValueError("n must be a non-negative integer.")
    if not isscalar(z):
        raise ValueError("z must be scalar.")
    if not(type == 2 or type == 3):
        raise ValueError("type must be either 2 or 3.")
    if (m < 0):
        mp = -m
        mf,nf = mgrid[0:mp+1,0:n+1]
        sv = errprint(0)
        if type == 2:
            fixarr = where(mf > nf,0.0, (-1)**mf * gamma(nf-mf+1) / gamma(nf+mf+1))
        else:
            fixarr = where(mf > nf,0.0,gamma(nf-mf+1) / gamma(nf+mf+1))
        sv = errprint(sv)
    else:
        mp = m
    p,pd = specfun.clpmn(mp,n,real(z),imag(z),type)
    if (m < 0):
        p = p * fixarr
        pd = pd * fixarr
    return p,pd


def lqmn(m,n,z):
    """Associated Legendre functions of the second kind, Qmn(z) and its
    derivative, ``Qmn'(z)`` of order m and degree n.  Returns two
    arrays of size ``(m+1, n+1)`` containing ``Qmn(z)`` and ``Qmn'(z)`` for
    all orders from ``0..m`` and degrees from ``0..n``.

    z can be complex.
    """
    if not isscalar(m) or (m < 0):
        raise ValueError("m must be a non-negative integer.")
    if not isscalar(n) or (n < 0):
        raise ValueError("n must be a non-negative integer.")
    if not isscalar(z):
        raise ValueError("z must be scalar.")
    m = int(m)
    n = int(n)

    # Ensure neither m nor n == 0
    mm = max(1,m)
    nn = max(1,n)

    if iscomplex(z):
        q,qd = specfun.clqmn(mm,nn,z)
    else:
        q,qd = specfun.lqmn(mm,nn,z)
    return q[:(m+1),:(n+1)],qd[:(m+1),:(n+1)]


def bernoulli(n):
    """Return an array of the Bernoulli numbers B0..Bn
    """
    if not isscalar(n) or (n < 0):
        raise ValueError("n must be a non-negative integer.")
    n = int(n)
    if (n < 2):
        n1 = 2
    else:
        n1 = n
    return specfun.bernob(int(n1))[:(n+1)]


def euler(n):
    """Return an array of the Euler numbers E0..En (inclusive)
    """
    if not isscalar(n) or (n < 0):
        raise ValueError("n must be a non-negative integer.")
    n = int(n)
    if (n < 2):
        n1 = 2
    else:
        n1 = n
    return specfun.eulerb(n1)[:(n+1)]


def lpn(n,z):
    """Compute sequence of Legendre functions of the first kind (polynomials),
    Pn(z) and derivatives for all degrees from 0 to n (inclusive).

    See also special.legendre  for polynomial class.
    """
    if not (isscalar(n) and isscalar(z)):
        raise ValueError("arguments must be scalars.")
    if (n != floor(n)) or (n < 0):
        raise ValueError("n must be a non-negative integer.")
    if (n < 1):
        n1 = 1
    else:
        n1 = n
    if iscomplex(z):
        pn,pd = specfun.clpn(n1,z)
    else:
        pn,pd = specfun.lpn(n1,z)
    return pn[:(n+1)],pd[:(n+1)]

## lpni


def lqn(n,z):
    """Compute sequence of Legendre functions of the second kind,
    Qn(z) and derivatives for all degrees from 0 to n (inclusive).
    """
    if not (isscalar(n) and isscalar(z)):
        raise ValueError("arguments must be scalars.")
    if (n != floor(n)) or (n < 0):
        raise ValueError("n must be a non-negative integer.")
    if (n < 1):
        n1 = 1
    else:
        n1 = n
    if iscomplex(z):
        qn,qd = specfun.clqn(n1,z)
    else:
        qn,qd = specfun.lqnb(n1,z)
    return qn[:(n+1)],qd[:(n+1)]


def ai_zeros(nt):
    """Compute the zeros of Airy Functions Ai(x) and Ai'(x), a and a'
    respectively, and the associated values of Ai(a') and Ai'(a).

    Returns
    -------
    a[l-1]   -- the lth zero of Ai(x)
    ap[l-1]  -- the lth zero of Ai'(x)
    ai[l-1]  -- Ai(ap[l-1])
    aip[l-1] -- Ai'(a[l-1])
    """
    kf = 1
    if not isscalar(nt) or (floor(nt) != nt) or (nt <= 0):
        raise ValueError("nt must be a positive integer scalar.")
    return specfun.airyzo(nt,kf)


def bi_zeros(nt):
    """Compute the zeros of Airy Functions Bi(x) and Bi'(x), b and b'
    respectively, and the associated values of Ai(b') and Ai'(b).

    Returns
    -------
    b[l-1]   -- the lth zero of Bi(x)
    bp[l-1]  -- the lth zero of Bi'(x)
    bi[l-1]  -- Bi(bp[l-1])
    bip[l-1] -- Bi'(b[l-1])
    """
    kf = 2
    if not isscalar(nt) or (floor(nt) != nt) or (nt <= 0):
        raise ValueError("nt must be a positive integer scalar.")
    return specfun.airyzo(nt,kf)


def lmbda(v,x):
    """Compute sequence of lambda functions with arbitrary order v
    and their derivatives.  Lv0(x)..Lv(x) are computed with v0=v-int(v).
    """
    if not (isscalar(v) and isscalar(x)):
        raise ValueError("arguments must be scalars.")
    if (v < 0):
        raise ValueError("argument must be > 0.")
    n = int(v)
    v0 = v - n
    if (n < 1):
        n1 = 1
    else:
        n1 = n
    v1 = n1 + v0
    if (v != floor(v)):
        vm, vl, dl = specfun.lamv(v1,x)
    else:
        vm, vl, dl = specfun.lamn(v1,x)
    return vl[:(n+1)], dl[:(n+1)]


def pbdv_seq(v,x):
    """Compute sequence of parabolic cylinder functions Dv(x) and
    their derivatives for Dv0(x)..Dv(x) with v0=v-int(v).
    """
    if not (isscalar(v) and isscalar(x)):
        raise ValueError("arguments must be scalars.")
    n = int(v)
    v0 = v-n
    if (n < 1):
        n1 = 1
    else:
        n1 = n
    v1 = n1 + v0
    dv,dp,pdf,pdd = specfun.pbdv(v1,x)
    return dv[:n1+1],dp[:n1+1]


def pbvv_seq(v,x):
    """Compute sequence of parabolic cylinder functions Dv(x) and
    their derivatives for Dv0(x)..Dv(x) with v0=v-int(v).
    """
    if not (isscalar(v) and isscalar(x)):
        raise ValueError("arguments must be scalars.")
    n = int(v)
    v0 = v-n
    if (n <= 1):
        n1 = 1
    else:
        n1 = n
    v1 = n1 + v0
    dv,dp,pdf,pdd = specfun.pbvv(v1,x)
    return dv[:n1+1],dp[:n1+1]


def pbdn_seq(n,z):
    """Compute sequence of parabolic cylinder functions Dn(z) and
    their derivatives for D0(z)..Dn(z).
    """
    if not (isscalar(n) and isscalar(z)):
        raise ValueError("arguments must be scalars.")
    if (floor(n) != n):
        raise ValueError("n must be an integer.")
    if (abs(n) <= 1):
        n1 = 1
    else:
        n1 = n
    cpb,cpd = specfun.cpbdn(n1,z)
    return cpb[:n1+1],cpd[:n1+1]


def ber_zeros(nt):
    """Compute nt zeros of the Kelvin function ber x
    """
    if not isscalar(nt) or (floor(nt) != nt) or (nt <= 0):
        raise ValueError("nt must be positive integer scalar.")
    return specfun.klvnzo(nt,1)


def bei_zeros(nt):
    """Compute nt zeros of the Kelvin function bei x
    """
    if not isscalar(nt) or (floor(nt) != nt) or (nt <= 0):
        raise ValueError("nt must be positive integer scalar.")
    return specfun.klvnzo(nt,2)


def ker_zeros(nt):
    """Compute nt zeros of the Kelvin function ker x
    """
    if not isscalar(nt) or (floor(nt) != nt) or (nt <= 0):
        raise ValueError("nt must be positive integer scalar.")
    return specfun.klvnzo(nt,3)


def kei_zeros(nt):
    """Compute nt zeros of the Kelvin function kei x
    """
    if not isscalar(nt) or (floor(nt) != nt) or (nt <= 0):
        raise ValueError("nt must be positive integer scalar.")
    return specfun.klvnzo(nt,4)


def berp_zeros(nt):
    """Compute nt zeros of the Kelvin function ber' x
    """
    if not isscalar(nt) or (floor(nt) != nt) or (nt <= 0):
        raise ValueError("nt must be positive integer scalar.")
    return specfun.klvnzo(nt,5)


def beip_zeros(nt):
    """Compute nt zeros of the Kelvin function bei' x
    """
    if not isscalar(nt) or (floor(nt) != nt) or (nt <= 0):
        raise ValueError("nt must be positive integer scalar.")
    return specfun.klvnzo(nt,6)


def kerp_zeros(nt):
    """Compute nt zeros of the Kelvin function ker' x
    """
    if not isscalar(nt) or (floor(nt) != nt) or (nt <= 0):
        raise ValueError("nt must be positive integer scalar.")
    return specfun.klvnzo(nt,7)


def keip_zeros(nt):
    """Compute nt zeros of the Kelvin function kei' x
    """
    if not isscalar(nt) or (floor(nt) != nt) or (nt <= 0):
        raise ValueError("nt must be positive integer scalar.")
    return specfun.klvnzo(nt,8)


def kelvin_zeros(nt):
    """Compute nt zeros of all the Kelvin functions returned in a
    length 8 tuple of arrays of length nt.
    The tuple containse the arrays of zeros of
    (ber, bei, ker, kei, ber', bei', ker', kei')
    """
    if not isscalar(nt) or (floor(nt) != nt) or (nt <= 0):
        raise ValueError("nt must be positive integer scalar.")
    return specfun.klvnzo(nt,1), \
           specfun.klvnzo(nt,2), \
           specfun.klvnzo(nt,3), \
           specfun.klvnzo(nt,4), \
           specfun.klvnzo(nt,5), \
           specfun.klvnzo(nt,6), \
           specfun.klvnzo(nt,7), \
           specfun.klvnzo(nt,8)


def pro_cv_seq(m,n,c):
    """Compute a sequence of characteristic values for the prolate
    spheroidal wave functions for mode m and n'=m..n and spheroidal
    parameter c.
    """
    if not (isscalar(m) and isscalar(n) and isscalar(c)):
        raise ValueError("Arguments must be scalars.")
    if (n != floor(n)) or (m != floor(m)):
        raise ValueError("Modes must be integers.")
    if (n-m > 199):
        raise ValueError("Difference between n and m is too large.")
    maxL = n-m+1
    return specfun.segv(m,n,c,1)[1][:maxL]


def obl_cv_seq(m,n,c):
    """Compute a sequence of characteristic values for the oblate
    spheroidal wave functions for mode m and n'=m..n and spheroidal
    parameter c.
    """
    if not (isscalar(m) and isscalar(n) and isscalar(c)):
        raise ValueError("Arguments must be scalars.")
    if (n != floor(n)) or (m != floor(m)):
        raise ValueError("Modes must be integers.")
    if (n-m > 199):
        raise ValueError("Difference between n and m is too large.")
    maxL = n-m+1
    return specfun.segv(m,n,c,-1)[1][:maxL]


def ellipk(m):
    """
    Computes the complete elliptic integral of the first kind.

    This function is defined as

    .. math:: K(m) = \\int_0^{\\pi/2} [1 - m \\sin(t)^2]^{-1/2} dt

    Parameters
    ----------
    m : array_like
        The parameter of the elliptic integral.

    Returns
    -------
    K : array_like
        Value of the elliptic integral.

    Notes
    -----
    For more precision around point m = 1, use `ellipkm1`.

    """
    return ellipkm1(1 - asarray(m))


def agm(a,b):
    """Arithmetic, Geometric Mean

    Start with a_0=a and b_0=b and iteratively compute

    a_{n+1} = (a_n+b_n)/2
    b_{n+1} = sqrt(a_n*b_n)

    until a_n=b_n.   The result is agm(a,b)

    agm(a,b)=agm(b,a)
    agm(a,a) = a
    min(a,b) < agm(a,b) < max(a,b)
    """
    s = a + b + 0.0
    return (pi / 4) * s / ellipkm1(4 * a * b / s ** 2)


def comb(N, k, exact=False, repetition=False):
    """
    The number of combinations of N things taken k at a time.

    This is often expressed as "N choose k".

    Parameters
    ----------
    N : int, ndarray
        Number of things.
    k : int, ndarray
        Number of elements taken.
    exact : bool, optional
        If `exact` is False, then floating point precision is used, otherwise
        exact long integer is computed.
    repetition : bool, optional
        If `repetition` is True, then the number of combinations with
        repetition is computed.

    Returns
    -------
    val : int, ndarray
        The total number of combinations.

    Notes
    -----
    - Array arguments accepted only for exact=False case.
    - If k > N, N < 0, or k < 0, then a 0 is returned.

    Examples
    --------
    >>> k = np.array([3, 4])
    >>> n = np.array([10, 10])
    >>> sc.comb(n, k, exact=False)
    array([ 120.,  210.])
    >>> sc.comb(10, 3, exact=True)
    120L
    >>> sc.comb(10, 3, exact=True, repetition=True)
    220L

    """
    if repetition:
        return comb(N + k - 1, k, exact)
    if exact:
        N = int(N)
        k = int(k)
        if (k > N) or (N < 0) or (k < 0):
            return 0
        val = 1
        for j in xrange(min(k, N-k)):
            val = (val*(N-j))//(j+1)
        return val
    else:
        k,N = asarray(k), asarray(N)
        cond = (k <= N) & (N >= 0) & (k >= 0)
        vals = binom(N, k)
        if isinstance(vals, np.ndarray):
            vals[~cond] = 0
        elif not cond:
            vals = np.float64(0)
        return vals


def perm(N, k, exact=False):
    """
    Permutations of N things taken k at a time, i.e., k-permutations of N.

    It's also known as "partial permutations".

    Parameters
    ----------
    N : int, ndarray
        Number of things.
    k : int, ndarray
        Number of elements taken.
    exact : bool, optional
        If `exact` is False, then floating point precision is used, otherwise
        exact long integer is computed.

    Returns
    -------
    val : int, ndarray
        The number of k-permutations of N.

    Notes
    -----
    - Array arguments accepted only for exact=False case.
    - If k > N, N < 0, or k < 0, then a 0 is returned.

    Examples
    --------
    >>> k = np.array([3, 4])
    >>> n = np.array([10, 10])
    >>> perm(n, k)
    array([  720.,  5040.])
    >>> perm(10, 3, exact=True)
    720

    """
    if exact:
        if (k > N) or (N < 0) or (k < 0):
            return 0
        val = 1
        for i in xrange(N - k + 1, N + 1):
            val *= i
        return val
    else:
        k, N = asarray(k), asarray(N)
        cond = (k <= N) & (N >= 0) & (k >= 0)
        vals = poch(N - k + 1, k)
        if isinstance(vals, np.ndarray):
            vals[~cond] = 0
        elif not cond:
            vals = np.float64(0)
        return vals


def factorial(n,exact=False):
    """
    The factorial function, n! = special.gamma(n+1).

    If exact is 0, then floating point precision is used, otherwise
    exact long integer is computed.

    - Array argument accepted only for exact=False case.
    - If n<0, the return value is 0.

    Parameters
    ----------
    n : int or array_like of ints
        Calculate ``n!``.  Arrays are only supported with `exact` set
        to False.  If ``n < 0``, the return value is 0.
    exact : bool, optional
        The result can be approximated rapidly using the gamma-formula
        above.  If `exact` is set to True, calculate the
        answer exactly using integer arithmetic. Default is False.

    Returns
    -------
    nf : float or int
        Factorial of `n`, as an integer or a float depending on `exact`.

    Examples
    --------
    >>> arr = np.array([3,4,5])
    >>> sc.factorial(arr, exact=False)
    array([   6.,   24.,  120.])
    >>> sc.factorial(5, exact=True)
    120L

    """
    if exact:
        if n < 0:
            return 0
        val = 1
        for k in xrange(1,n+1):
            val *= k
        return val
    else:
        n = asarray(n)
        vals = gamma(n+1)
        return where(n >= 0,vals,0)


def factorial2(n, exact=False):
    """
    Double factorial.

    This is the factorial with every second value skipped, i.e.,
    ``7!! = 7 * 5 * 3 * 1``.  It can be approximated numerically as::

      n!! = special.gamma(n/2+1)*2**((m+1)/2)/sqrt(pi)  n odd
          = 2**(n/2) * (n/2)!                           n even

    Parameters
    ----------
    n : int or array_like
        Calculate ``n!!``.  Arrays are only supported with `exact` set
        to False.  If ``n < 0``, the return value is 0.
    exact : bool, optional
        The result can be approximated rapidly using the gamma-formula
        above (default).  If `exact` is set to True, calculate the
        answer exactly using integer arithmetic.

    Returns
    -------
    nff : float or int
        Double factorial of `n`, as an int or a float depending on
        `exact`.

    Examples
    --------
    >>> factorial2(7, exact=False)
    array(105.00000000000001)
    >>> factorial2(7, exact=True)
    105L

    """
    if exact:
        if n < -1:
            return 0
        if n <= 0:
            return 1
        val = 1
        for k in xrange(n,0,-2):
            val *= k
        return val
    else:
        n = asarray(n)
        vals = zeros(n.shape,'d')
        cond1 = (n % 2) & (n >= -1)
        cond2 = (1-(n % 2)) & (n >= -1)
        oddn = extract(cond1,n)
        evenn = extract(cond2,n)
        nd2o = oddn / 2.0
        nd2e = evenn / 2.0
        place(vals,cond1,gamma(nd2o+1)/sqrt(pi)*pow(2.0,nd2o+0.5))
        place(vals,cond2,gamma(nd2e+1) * pow(2.0,nd2e))
        return vals


def factorialk(n,k,exact=True):
    """
    n(!!...!)  = multifactorial of order k
    k times

    Parameters
    ----------
    n : int
        Calculate multifactorial. If `n` < 0, the return value is 0.
    exact : bool, optional
        If exact is set to True, calculate the answer exactly using
        integer arithmetic.

    Returns
    -------
    val : int
        Multi factorial of `n`.

    Raises
    ------
    NotImplementedError
        Raises when exact is False

    Examples
    --------
    >>> sc.factorialk(5, 1, exact=True)
    120L
    >>> sc.factorialk(5, 3, exact=True)
    10L

    """
    if exact:
        if n < 1-k:
            return 0
        if n <= 0:
            return 1
        val = 1
        for j in xrange(n,0,-k):
            val = val*j
        return val
    else:
        raise NotImplementedError


def entr(x):
    """
    entr(x) = -x*log(x)

    Elementwise function for computing entropy.

    Notes
    -----
    This function is concave.

    """
    return -xlogy(x, x)


def rel_entr(x, y):
    """
    rel_entr(x, y) = x*log(x/y)

    Elementwise function for computing relative entropy.

    Notes
    -----
    This function is jointly convex in (x, y).

    """
    return xlogy(x, x) - xlogy(x, y)


def kl_div(x, y):
    """
    kl_div(x, y) = x*log(x/y) - x + y

    Elementwise function for computing Kullback-Leibler divergence.

    Notes
    -----
    This function is non-negative and is jointly convex in (x, y).
    It is zero exactly when x==y.

    """
    return xlogy(x, x) - xlogy(x, y) - x + y
<|MERGE_RESOLUTION|>--- conflicted
+++ resolved
@@ -7,18 +7,11 @@
 import numpy as np
 from scipy.lib.six import xrange
 from numpy import (pi, asarray, floor, isscalar, iscomplex, real, imag, sqrt,
-<<<<<<< HEAD
                    where, mgrid, cos, sin, exp, place, issubdtype, extract,
                    less, vectorize, inexact, nan, zeros, atleast_1d, sinc)
 from ._ufuncs import (ellipkm1, mathieu_a, mathieu_b, iv, jv, gamma, psi, zeta,
                       hankel1, hankel2, yv, kv, gammaln, ndtri, errprint, poch,
-                      binom)
-=======
-        where, mgrid, cos, sin, exp, place, seterr, issubdtype, extract,
-        less, vectorize, inexact, nan, zeros, sometrue, atleast_1d, sinc)
-from ._ufuncs import ellipkm1, mathieu_a, mathieu_b, iv, jv, gamma, psi, zeta, \
-        hankel1, hankel2, yv, kv, gammaln, ndtri, errprint, poch, binom, xlogy
->>>>>>> fd012b22
+                      binom, xlogy)
 from . import _ufuncs
 import types
 from . import specfun
